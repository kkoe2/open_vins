--- conflicted
+++ resolved
@@ -59,10 +59,6 @@
             for (size_t i = 0; i < _variables.size(); i++) {
                 _variables[i]->update(dx.block(_variables[i]->id(), 0, _variables[i]->size(), 1));
             }
-<<<<<<< HEAD
-            //std::cout << "dx " << std::endl << dx.transpose() << std::endl;
-=======
->>>>>>> d9e55b10
         }
 
         /**
