--- conflicted
+++ resolved
@@ -1,5 +1,7 @@
 cmake_minimum_required(VERSION 3.3)
 
+# Define our install directories based on GNU conventions
+# https://cmake.org/cmake/help/latest/module/GNUInstallDirs.html
 include(GNUInstallDirs)
 
 # Project name
@@ -12,13 +14,10 @@
 find_package(Eigen3 REQUIRED)
 find_package(Boost REQUIRED COMPONENTS system filesystem thread date_time)
 
-# display message to user
-#message(STATUS "EIGEN VERSION: " ${EIGEN3_VERSION})
-message(STATUS "BOOST VERSION: " ${Boost_VERSION})
-
 # check if we have our python libs files
 # sudo apt-get install python-matplotlib python-numpy python2.7-dev
 find_package(PythonLibs 2.7)
+option(DISABLE_MATPLOTLIB "Disable or enable matplotlib plot scripts in ov_eval" OFF)
 if (PYTHONLIBS_FOUND AND NOT DISABLE_MATPLOTLIB)
     add_definitions(-DHAVE_PYTHONLIBS=1)
     message(STATUS "PYTHON VERSION: " ${PYTHONLIBS_VERSION_STRING})
@@ -75,7 +74,7 @@
         ${Boost_LIBRARIES}
         ${PYTHON_LIBRARIES}
         ${catkin_LIBRARIES}
-        )
+)
 
 # If we are not building with ROS then we need to manually link to its headers
 # This isn't that elegant of a way, but this at least allows for building without ROS
@@ -87,8 +86,9 @@
 endif ()
 
 ##################################################
-# Make the core library
-##################################################
+# Make the shared library
+##################################################
+
 add_library(ov_eval_lib SHARED
         src/dummy.cpp
         src/alignment/AlignTrajectory.cpp
@@ -96,7 +96,7 @@
         src/calc/ResultTrajectory.cpp
         src/calc/ResultSimulation.cpp
         src/utils/Loader.cpp
-        )
+)
 target_link_libraries(ov_eval_lib ${thirdparty_libraries})
 install(TARGETS ov_eval_lib
         LIBRARY         DESTINATION ${CMAKE_INSTALL_LIBDIR}
@@ -104,25 +104,19 @@
         PUBLIC_HEADER   DESTINATION ${CMAKE_INSTALL_INCLUDEDIR}
 )
 
-
 ##################################################
 # Make binary files!
 ##################################################
 
-
 if (catkin_FOUND AND ENABLE_CATKIN_ROS)
+
     add_executable(pose_to_file src/pose_to_file.cpp)
     target_link_libraries(pose_to_file ov_eval_lib ${thirdparty_libraries})
 
     add_executable(live_align_trajectory src/live_align_trajectory.cpp)
     target_link_libraries(live_align_trajectory ov_eval_lib ${thirdparty_libraries})
-<<<<<<< HEAD
-
-endif ()
-=======
-endif()
->>>>>>> 8c5b5329
-
+
+endif ()
 
 add_executable(format_converter src/format_converter.cpp)
 target_link_libraries(format_converter ov_eval_lib ${thirdparty_libraries})
@@ -200,10 +194,13 @@
 ##################################################
 # Python scripts!
 ##################################################
+
 if (catkin_FOUND AND ENABLE_CATKIN_ROS)
+
     catkin_install_python(PROGRAMS python/pid_ros.py DESTINATION ${CATKIN_PACKAGE_BIN_DESTINATION})
     catkin_install_python(PROGRAMS python/pid_sys.py DESTINATION ${CATKIN_PACKAGE_BIN_DESTINATION})
-endif ()
-
-
-
+
+endif ()
+
+
+
